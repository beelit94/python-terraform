--- conflicted
+++ resolved
@@ -28,15 +28,6 @@
     remove first dash, and then use underscore to replace dash symbol as option name
         
         ex. -no-color --> no_color
-<<<<<<< HEAD
-    if it's a simple flag with no value, value should be IsFlagged
-        ex. cmd('taint', allow＿missing=IsFlagged)
-    if it's a boolean value flag like "-refresh=true", assign True or False
-    if it's a flag could be used multiple times, assign list to it's value
-    if it's a "var" variable flag, assign dictionary to it
-    if a value is None, will skip this option
-    
-=======
 
 * for a simple flag option
 
@@ -66,7 +57,6 @@
         --> tf.apply(var={'a':'b', 'c':'d'})
 * if an option with None as value, it won't be used
 
->>>>>>> 9e5bc8a0
 ## Examples
 ### Have a test.tf file under folder "/home/test" 
 #### 1. apply with variables a=b, c=d, refresh=false, no color in the output
